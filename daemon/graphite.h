--- conflicted
+++ resolved
@@ -13,10 +13,7 @@
 int connect_to_graphite_server(u_int32_t ipaddress, int port);
 int send_graphite_data();
 void graphite_loop_run(struct callmaster* cm, int seconds);
-<<<<<<< HEAD
 void set_prefix(char* prefix);
-=======
 void graphite_loop(void *d);
->>>>>>> 35206173
 
 #endif /* GRAPHITE_H_ */