--- conflicted
+++ resolved
@@ -25,8 +25,8 @@
 static int graphite_port=0;
 static struct callmaster* cm=0;
 //struct totalstats totalstats_prev;
-<<<<<<< HEAD
-static time_t g_now, next_run;
+static time_t next_run;
+// HEAD: static time_t g_now, next_run;
 static char* graphite_prefix = NULL;
 
 void set_prefix(char* prefix) {
@@ -53,9 +53,6 @@
 		flags |= O_NONBLOCK;
 	return fcntl(fd, F_SETFL, flags) != -1;
 }
-=======
-static time_t next_run;
->>>>>>> 35206173
 
 int connect_to_graphite_server(u_int32_t ipaddress, int port) {
 
@@ -134,37 +131,6 @@
 
 	char data_to_send[8192];
 	char* ptr = data_to_send;
-
-<<<<<<< HEAD
-	mutex_lock(&cm->totalstats_lock);
-
-	if (graphite_prefix!=NULL) { rc = sprintf(ptr,"%s.",graphite_prefix); ptr += rc; }
-	rc = sprintf(ptr,"%s.totals.average_call_dur %llu.%06llu %llu\n",hostname, (unsigned long long) cm->totalstats_interval.total_average_call_dur.tv_sec,(unsigned long long) cm->totalstats_interval.total_average_call_dur.tv_usec,(unsigned long long)g_now); ptr += rc;
-	if (graphite_prefix!=NULL) { rc = sprintf(ptr,"%s.",graphite_prefix); ptr += rc; }
-	rc = sprintf(ptr,"%s.totals.forced_term_sess %llu %llu\n",hostname, (unsigned long long) cm->totalstats_interval.total_forced_term_sess,(unsigned long long)g_now); ptr += rc;
-	if (graphite_prefix!=NULL) { rc = sprintf(ptr,"%s.",graphite_prefix); ptr += rc; }
-	rc = sprintf(ptr,"%s.totals.managed_sess %llu %llu\n",hostname, (unsigned long long) cm->totalstats_interval.total_managed_sess,(unsigned long long)g_now); ptr += rc;
-	if (graphite_prefix!=NULL) { rc = sprintf(ptr,"%s.",graphite_prefix); ptr += rc; }
-	rc = sprintf(ptr,"%s.totals.nopacket_relayed_sess %llu %llu\n",hostname, (unsigned long long) cm->totalstats_interval.total_nopacket_relayed_sess,(unsigned long long)g_now); ptr += rc;
-	if (graphite_prefix!=NULL) { rc = sprintf(ptr,"%s.",graphite_prefix); ptr += rc; }
-	rc = sprintf(ptr,"%s.totals.oneway_stream_sess %llu %llu\n",hostname, (unsigned long long) cm->totalstats_interval.total_oneway_stream_sess,(unsigned long long)g_now); ptr += rc;
-	if (graphite_prefix!=NULL) { rc = sprintf(ptr,"%s.",graphite_prefix); ptr += rc; }
-	rc = sprintf(ptr,"%s.totals.regular_term_sess %llu %llu\n",hostname, (unsigned long long) cm->totalstats_interval.total_regular_term_sess,(unsigned long long)g_now); ptr += rc;
-	if (graphite_prefix!=NULL) { rc = sprintf(ptr,"%s.",graphite_prefix); ptr += rc; }
-	rc = sprintf(ptr,"%s.totals.relayed_errors %llu %llu\n",hostname, (unsigned long long) cm->totalstats_interval.total_relayed_errors,(unsigned long long)g_now); ptr += rc;
-	if (graphite_prefix!=NULL) { rc = sprintf(ptr,"%s.",graphite_prefix); ptr += rc; }
-	rc = sprintf(ptr,"%s.totals.relayed_packets %llu %llu\n",hostname, (unsigned long long) cm->totalstats_interval.total_relayed_packets,(unsigned long long)g_now); ptr += rc;
-	if (graphite_prefix!=NULL) { rc = sprintf(ptr,"%s.",graphite_prefix); ptr += rc; }
-	rc = sprintf(ptr,"%s.totals.silent_timeout_sess %llu %llu\n",hostname, (unsigned long long) cm->totalstats_interval.total_silent_timeout_sess,(unsigned long long)g_now); ptr += rc;
-	if (graphite_prefix!=NULL) { rc = sprintf(ptr,"%s.",graphite_prefix); ptr += rc; }
-	rc = sprintf(ptr,"%s.totals.timeout_sess %llu %llu\n",hostname, (unsigned long long) cm->totalstats_interval.total_timeout_sess,(unsigned long long)g_now); ptr += rc;
-
-	ZERO(cm->totalstats_interval);
-
-	mutex_unlock(&cm->totalstats_lock);
-
-	rc = write(graphite_sock, data_to_send, strlen(data_to_send));
-=======
 	struct totalstats ts;
 
 	/* atomically copy values to stack and reset to zero */
@@ -184,20 +150,30 @@
 	ZERO(ts.total_managed_sess);
 	mutex_unlock(&cm->totalstats_interval.total_average_lock);
 
+	if (graphite_prefix!=NULL) { rc = sprintf(ptr,"%s.",graphite_prefix); ptr += rc; }
 	rc = sprintf(ptr,"%s.totals.average_call_dur.tv_sec %llu %llu\n",hostname, (unsigned long long) ts.total_average_call_dur.tv_sec,(unsigned long long)g_now.tv_sec); ptr += rc;
+	if (graphite_prefix!=NULL) { rc = sprintf(ptr,"%s.",graphite_prefix); ptr += rc; }
 	rc = sprintf(ptr,"%s.totals.average_call_dur.tv_usec %lu %llu\n",hostname, ts.total_average_call_dur.tv_usec,(unsigned long long)g_now.tv_sec); ptr += rc;
+	if (graphite_prefix!=NULL) { rc = sprintf(ptr,"%s.",graphite_prefix); ptr += rc; }
 	rc = sprintf(ptr,"%s.totals.forced_term_sess "UINT64F" %llu\n",hostname, atomic64_get_na(&ts.total_forced_term_sess),(unsigned long long)g_now.tv_sec); ptr += rc;
+	if (graphite_prefix!=NULL) { rc = sprintf(ptr,"%s.",graphite_prefix); ptr += rc; }
 	rc = sprintf(ptr,"%s.totals.managed_sess "UINT64F" %llu\n",hostname, ts.total_managed_sess,(unsigned long long)g_now.tv_sec); ptr += rc;
+	if (graphite_prefix!=NULL) { rc = sprintf(ptr,"%s.",graphite_prefix); ptr += rc; }
 	rc = sprintf(ptr,"%s.totals.nopacket_relayed_sess "UINT64F" %llu\n",hostname, atomic64_get_na(&ts.total_nopacket_relayed_sess),(unsigned long long)g_now.tv_sec); ptr += rc;
+	if (graphite_prefix!=NULL) { rc = sprintf(ptr,"%s.",graphite_prefix); ptr += rc; }
 	rc = sprintf(ptr,"%s.totals.oneway_stream_sess "UINT64F" %llu\n",hostname, atomic64_get_na(&ts.total_oneway_stream_sess),(unsigned long long)g_now.tv_sec); ptr += rc;
+	if (graphite_prefix!=NULL) { rc = sprintf(ptr,"%s.",graphite_prefix); ptr += rc; }
 	rc = sprintf(ptr,"%s.totals.regular_term_sess "UINT64F" %llu\n",hostname, atomic64_get_na(&ts.total_regular_term_sess),(unsigned long long)g_now.tv_sec); ptr += rc;
+	if (graphite_prefix!=NULL) { rc = sprintf(ptr,"%s.",graphite_prefix); ptr += rc; }
 	rc = sprintf(ptr,"%s.totals.relayed_errors "UINT64F" %llu\n",hostname, atomic64_get_na(&ts.total_relayed_errors),(unsigned long long)g_now.tv_sec); ptr += rc;
+	if (graphite_prefix!=NULL) { rc = sprintf(ptr,"%s.",graphite_prefix); ptr += rc; }
 	rc = sprintf(ptr,"%s.totals.relayed_packets "UINT64F" %llu\n",hostname, atomic64_get_na(&ts.total_relayed_packets),(unsigned long long)g_now.tv_sec); ptr += rc;
+	if (graphite_prefix!=NULL) { rc = sprintf(ptr,"%s.",graphite_prefix); ptr += rc; }
 	rc = sprintf(ptr,"%s.totals.silent_timeout_sess "UINT64F" %llu\n",hostname, atomic64_get_na(&ts.total_silent_timeout_sess),(unsigned long long)g_now.tv_sec); ptr += rc;
+	if (graphite_prefix!=NULL) { rc = sprintf(ptr,"%s.",graphite_prefix); ptr += rc; }
 	rc = sprintf(ptr,"%s.totals.timeout_sess "UINT64F" %llu\n",hostname, atomic64_get_na(&ts.total_timeout_sess),(unsigned long long)g_now.tv_sec); ptr += rc;
 
 	rc = write(graphite_sock, data_to_send, ptr - data_to_send);
->>>>>>> 35206173
 	if (rc<0) {
 		ilog(LOG_ERROR,"Could not write to graphite socket. Disconnecting graphite server.");
 		goto error;
@@ -253,17 +229,11 @@
 		}
 	}
 
-<<<<<<< HEAD
-	g_now = time(NULL);
-	if (g_now < next_run) {
+	gettimeofday(&g_now, NULL);
+	if (g_now.tv_sec < next_run) {
 		usleep(100000);
 		return;
 	}
-=======
-	gettimeofday(&g_now, NULL);
-	if (g_now.tv_sec < next_run)
-		goto sleep;
->>>>>>> 35206173
 
 	next_run = g_now.tv_sec + seconds;
 
@@ -285,10 +255,6 @@
 		}
 	}
 
-<<<<<<< HEAD
-=======
-sleep:
-	usleep(100000);
 }
 
 void graphite_loop(void *d) {
@@ -299,9 +265,8 @@
 		cm->conf.graphite_interval=1;
 	}
 
-	connect_to_graphite_server(cm->conf.graphite_ip,graphite_port);
+	connect_to_graphite_server(cm->conf.graphite_ip,cm->conf.graphite_port);
 
 	while (!g_shutdown)
 		graphite_loop_run(cm,cm->conf.graphite_interval); // time in seconds
->>>>>>> 35206173
 }