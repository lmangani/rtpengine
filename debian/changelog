--- conflicted
+++ resolved
@@ -1,5 +1,3 @@
-<<<<<<< HEAD
-=======
 ngcp-mediaproxy-ng (2.3.2) unstable; urgency=low
 
   [ Richard Fuchs ]
@@ -49,7 +47,6 @@
 
  -- Victor Seva <vseva@sipwise.com>  Tue, 29 Oct 2013 10:37:41 +0100
 
->>>>>>> 9f51161c
 ngcp-mediaproxy-ng (2.3.1) unstable; urgency=low
 
   * Enforce stream correlation against same-numbered old streams
