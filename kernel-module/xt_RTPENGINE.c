#include <linux/types.h>
#include <linux/module.h>
#include <linux/skbuff.h>
#include <linux/ip.h>
#include <linux/udp.h>
#include <linux/icmp.h>
#include <linux/version.h>
#include <linux/err.h>
#include <linux/crypto.h>
#include <crypto/aes.h>
#include <crypto/hash.h>
#include <net/icmp.h>
#include <net/ip.h>
#include <net/ipv6.h>
#include <net/tcp.h>
#include <net/route.h>
#include <net/dst.h>
#include <linux/proc_fs.h>
#include <linux/spinlock.h>
#include <linux/netfilter_ipv4/ip_tables.h>
#include <linux/netfilter_ipv4.h>
#include <linux/netfilter_ipv6.h>
#include <linux/netfilter/x_tables.h>
#ifndef __RE_EXTERNAL
#include <linux/netfilter/xt_RTPENGINE.h>
#else
#include "xt_RTPENGINE.h"
#endif

#include "rtpengine_config.h"

MODULE_LICENSE("GPL");




#define MAX_ID 64 /* - 1 */
#define MAX_SKB_TAIL_ROOM (sizeof(((struct rtpengine_srtp *) 0)->mki) + 20)

#define MIPF		"%i:%02x%02x%02x%02x%02x%02x%02x%02x%02x%02x%02x%02x%02x%02x%02x%02x:%u"
#define MIPP(x)		(x).family,		\
			(x).u.u8[0],		\
			(x).u.u8[1],		\
			(x).u.u8[2],		\
			(x).u.u8[3],		\
			(x).u.u8[4],		\
			(x).u.u8[5],		\
			(x).u.u8[6],		\
			(x).u.u8[7],		\
			(x).u.u8[8],		\
			(x).u.u8[9],		\
			(x).u.u8[10],		\
			(x).u.u8[11],		\
			(x).u.u8[12],		\
			(x).u.u8[13],		\
			(x).u.u8[14],		\
			(x).u.u8[15],		\
			(x).port

#if 0
#define DBG(x...) printk(KERN_DEBUG x)
#else
#define DBG(x...) ((void)0)
#endif



#if LINUX_VERSION_CODE < KERNEL_VERSION(3,10,0)
#define PDE_DATA(i) (PDE(i)->data)
#endif




struct re_hmac;
struct re_cipher;
struct rtp_parsed;
struct re_crypto_context;




static struct proc_dir_entry *my_proc_root;
static struct proc_dir_entry *proc_list;
static struct proc_dir_entry *proc_control;
static struct rtpengine_table *table[MAX_ID];
static rwlock_t table_lock;




static ssize_t proc_control_write(struct file *, const char __user *, size_t, loff_t *);
static int proc_control_open(struct inode *, struct file *);
static int proc_control_close(struct inode *, struct file *);

static ssize_t proc_status(struct file *, char __user *, size_t, loff_t *);

static ssize_t proc_main_control_write(struct file *, const char __user *, size_t, loff_t *);
static int proc_main_control_open(struct inode *, struct file *);
static int proc_main_control_close(struct inode *, struct file *);

static int proc_list_open(struct inode *, struct file *);

static void *proc_list_start(struct seq_file *, loff_t *);
static void proc_list_stop(struct seq_file *, void *);
static void *proc_list_next(struct seq_file *, void *, loff_t *);
static int proc_list_show(struct seq_file *, void *);

static int proc_blist_open(struct inode *, struct file *);
static int proc_blist_close(struct inode *, struct file *);
static ssize_t proc_blist_read(struct file *, char __user *, size_t, loff_t *);

static int proc_main_list_open(struct inode *, struct file *);

static void *proc_main_list_start(struct seq_file *, loff_t *);
static void proc_main_list_stop(struct seq_file *, void *);
static void *proc_main_list_next(struct seq_file *, void *, loff_t *);
static int proc_main_list_show(struct seq_file *, void *);

static void table_push(struct rtpengine_table *);
static struct rtpengine_target *get_target(struct rtpengine_table *, u_int16_t);

static int aes_f8_session_key_init(struct re_crypto_context *, struct rtpengine_srtp *);
static int srtp_encrypt_aes_cm(struct re_crypto_context *, struct rtpengine_srtp *,
		struct rtp_parsed *, u_int64_t);
static int srtp_encrypt_aes_f8(struct re_crypto_context *, struct rtpengine_srtp *,
		struct rtp_parsed *, u_int64_t);






struct re_crypto_context {
	spinlock_t			lock; /* protects roc and last_index */
	unsigned char			session_key[16];
	unsigned char			session_salt[14];
	unsigned char			session_auth_key[20];
	u_int32_t			roc;
	struct crypto_cipher		*tfm[2];
	struct crypto_shash		*shash;
	const struct re_cipher		*cipher;
	const struct re_hmac		*hmac;
};

struct rtpengine_target {
	atomic_t			refcnt;
	u_int32_t			table;
	struct rtpengine_target_info	target;

	spinlock_t			stats_lock;
	struct rtpengine_stats		stats;

	struct re_crypto_context	decrypt;
	struct re_crypto_context	encrypt;
};

struct re_bitfield {
	unsigned long			b[256 / (sizeof(unsigned long) * 8)];
	unsigned int			used;
};

struct re_bucket {
	struct re_bitfield		targets;
	struct rtpengine_target		*target[256];
};

struct rtpengine_table {
	atomic_t			refcnt;
	rwlock_t			target_lock;
	pid_t				pid;

	u_int32_t			id;
	struct proc_dir_entry		*proc;
	struct proc_dir_entry		*status;
	struct proc_dir_entry		*control;
	struct proc_dir_entry		*list;
	struct proc_dir_entry		*blist;

	struct re_bitfield		buckets;
	struct re_bucket		*bucket[256];

	unsigned int			targets;
};

struct re_cipher {
	enum rtpengine_cipher		id;
	const char			*name;
	const char			*tfm_name;
	int				(*decrypt)(struct re_crypto_context *, struct rtpengine_srtp *,
			struct rtp_parsed *, u_int64_t);
	int				(*encrypt)(struct re_crypto_context *, struct rtpengine_srtp *,
			struct rtp_parsed *, u_int64_t);
	int				(*session_key_init)(struct re_crypto_context *, struct rtpengine_srtp *);
};

struct re_hmac {
	enum rtpengine_hmac		id;
	const char			*name;
	const char			*tfm_name;
};

/* XXX shared */
struct rtp_header {
	unsigned char v_p_x_cc;
	unsigned char m_pt;
	u_int16_t seq_num;
	u_int32_t timestamp;
	u_int32_t ssrc;
	u_int32_t csrc[];
} __attribute__ ((packed));
struct rtp_extension {
	u_int16_t undefined;
	u_int16_t length;
} __attribute__ ((packed));


struct rtp_parsed {
	struct rtp_header		*header;
	unsigned int			header_len;
	unsigned char			*payload;
	unsigned int			payload_len;
	int				ok;
};








static const struct file_operations proc_control_ops = {
	.write			= proc_control_write,
	.open			= proc_control_open,
	.release		= proc_control_close,
};

static const struct file_operations proc_main_control_ops = {
	.write			= proc_main_control_write,
	.open			= proc_main_control_open,
	.release		= proc_main_control_close,
};

static const struct file_operations proc_status_ops = {
	.read			= proc_status,
};

static const struct file_operations proc_list_ops = {
	.open			= proc_list_open,
	.read			= seq_read,
	.llseek			= seq_lseek,
	.release		= seq_release,
};

static const struct file_operations proc_blist_ops = {
	.open			= proc_blist_open,
	.read			= proc_blist_read,
	.release		= proc_blist_close,
};

static const struct seq_operations proc_list_seq_ops = {
	.start			= proc_list_start,
	.next			= proc_list_next,
	.stop			= proc_list_stop,
	.show			= proc_list_show,
};

static const struct file_operations proc_main_list_ops = {
	.open			= proc_main_list_open,
	.read			= seq_read,
	.llseek			= seq_lseek,
	.release		= seq_release,
};

static const struct seq_operations proc_main_list_seq_ops = {
	.start			= proc_main_list_start,
	.next			= proc_main_list_next,
	.stop			= proc_main_list_stop,
	.show			= proc_main_list_show,
};

static const struct re_cipher re_ciphers[] = {
	[REC_INVALID] = {
		.id		= REC_INVALID,
		.name		= NULL,
	},
	[REC_NULL] = {
		.id		= REC_NULL,
		.name		= "NULL",
	},
	[REC_AES_CM] = {
		.id		= REC_AES_CM,
		.name		= "AES-CM",
		.tfm_name	= "aes",
		.decrypt	= srtp_encrypt_aes_cm,
		.encrypt	= srtp_encrypt_aes_cm,
	},
	[REC_AES_F8] = {
		.id		= REC_AES_F8,
		.name		= "AES-F8",
		.tfm_name	= "aes",
		.decrypt	= srtp_encrypt_aes_f8,
		.encrypt	= srtp_encrypt_aes_f8,
		.session_key_init = aes_f8_session_key_init,
	},
};

static const struct re_hmac re_hmacs[] = {
	[REH_INVALID] = {
		.id		= REH_INVALID,
		.name		= NULL,
	},
	[REH_NULL] = {
		.id		= REH_NULL,
		.name		= "NULL",
	},
	[REH_HMAC_SHA1] = {
		.id		= REH_HMAC_SHA1,
		.name		= "HMAC-SHA1",
		.tfm_name	= "hmac(sha1)",
	},
};

static const char *re_msm_strings[] = {
	[MSM_IGNORE]		= "",
	[MSM_DROP]		= "drop",
	[MSM_PROPAGATE]		= "propagate",
};





static struct rtpengine_table *new_table(void) {
	struct rtpengine_table *t;

	DBG("Creating new table\n");

	if (!try_module_get(THIS_MODULE))
		return NULL;

	t = kmalloc(sizeof(*t), GFP_KERNEL);
	if (!t) {
		module_put(THIS_MODULE);
		return NULL;
	}

	memset(t, 0, sizeof(*t));

	atomic_set(&t->refcnt, 1);
	rwlock_init(&t->target_lock);
	t->id = -1;

	return t;
}




static void table_hold(struct rtpengine_table *t) {
	atomic_inc(&t->refcnt);
}





static int table_create_proc(struct rtpengine_table *t, u_int32_t id) {
	char num[10];

	sprintf(num, "%u", id);

#if LINUX_VERSION_CODE < KERNEL_VERSION(3,0,0)
	t->proc = create_proc_entry(num, S_IFDIR | S_IRUGO | S_IXUGO, my_proc_root);
#else
	t->proc = proc_mkdir_mode(num, S_IRUGO | S_IXUGO, my_proc_root);
#endif
	if (!t->proc)
		return -1;

	t->status = proc_create_data("status", S_IFREG | S_IRUGO, t->proc, &proc_status_ops,
		(void *) (unsigned long) id);
	if (!t->status)
		return -1;

	t->control = proc_create_data("control", S_IFREG | S_IWUSR | S_IWGRP, t->proc,
			&proc_control_ops, (void *) (unsigned long) id);
	if (!t->control)
		return -1;

	t->list = proc_create_data("list", S_IFREG | S_IRUGO, t->proc,
			&proc_list_ops, (void *) (unsigned long) id);
	if (!t->list)
		return -1;

	t->blist = proc_create_data("blist", S_IFREG | S_IRUGO, t->proc,
			&proc_blist_ops, (void *) (unsigned long) id);
	if (!t->blist)
		return -1;

	return 0;
}




static struct rtpengine_table *new_table_link(u_int32_t id) {
	struct rtpengine_table *t;
	unsigned long flags;

	if (id >= MAX_ID)
		return NULL;

	t = new_table();
	if (!t) {
		printk(KERN_WARNING "xt_RTPENGINE out of memory\n");
		return NULL;
	}

	write_lock_irqsave(&table_lock, flags);
	if (table[id]) {
		write_unlock_irqrestore(&table_lock, flags);
		table_push(t);
		printk(KERN_WARNING "xt_RTPENGINE duplicate ID %u\n", id);
		return NULL;
	}

	table_hold(t);
	table[id] = t;
	t->id = id;
	write_unlock_irqrestore(&table_lock, flags);

	if (table_create_proc(t, id))
		printk(KERN_WARNING "xt_RTPENGINE failed to create /proc entry for ID %u\n", id);


	return t;
}





static void free_crypto_context(struct re_crypto_context *c) {
	int i;

	for (i = 0; i < ARRAY_SIZE(c->tfm); i++) {
		if (c->tfm[i])
			crypto_free_cipher(c->tfm[i]);
	}
	if (c->shash)
		crypto_free_shash(c->shash);
}

static void target_push(struct rtpengine_target *t) {
	if (!t)
		return;

	if (!atomic_dec_and_test(&t->refcnt))
		return;

	DBG("Freeing target\n");

	free_crypto_context(&t->decrypt);
	free_crypto_context(&t->encrypt);

	kfree(t);
}






static void target_hold(struct rtpengine_target *t) {
	atomic_inc(&t->refcnt);
}






static void clear_proc(struct proc_dir_entry **e) {
	if (!e || !*e)
		return;

#if LINUX_VERSION_CODE < KERNEL_VERSION(3,10,0)
	remove_proc_entry((*e)->name, (*e)->parent);
#else
	proc_remove(*e);
#endif
	*e = NULL;
}





static void table_push(struct rtpengine_table *t) {
	int i, j;
	struct re_bucket *b;

	if (!t)
		return;

	if (!atomic_dec_and_test(&t->refcnt))
		return;

	DBG("Freeing table\n");

	for (i = 0; i < 256; i++) {
		b = t->bucket[i];
		if (!b)
			continue;

		for (j = 0; j < 256; j++) {
			if (!b->target[j])
				continue;
			b->target[j]->table = -1;
			target_push(b->target[j]);
			b->target[j] = NULL;
		}

		kfree(b);
		t->bucket[i] = NULL;
	}

	clear_proc(&t->status);
	clear_proc(&t->control);
	clear_proc(&t->list);
	clear_proc(&t->blist);
	clear_proc(&t->proc);

	kfree(t);

	module_put(THIS_MODULE);
}




static int unlink_table(struct rtpengine_table *t) {
	unsigned long flags;

	if (t->id >= MAX_ID)
		return -EINVAL;

	DBG("Unlinking table %u\n", t->id);

	write_lock_irqsave(&table_lock, flags);
	if (t->id >= MAX_ID || table[t->id] != t) {
		write_unlock_irqrestore(&table_lock, flags);
		return -EINVAL;
	}
	if (t->pid) {
		write_unlock_irqrestore(&table_lock, flags);
		return -EBUSY;
	}
	table[t->id] = NULL;
	t->id = -1;
	write_unlock_irqrestore(&table_lock, flags);

	clear_proc(&t->status);
	clear_proc(&t->control);
	clear_proc(&t->list);
	clear_proc(&t->blist);
	clear_proc(&t->proc);

	table_push(t);

	return 0;
}




static struct rtpengine_table *get_table(u_int32_t id) {
	struct rtpengine_table *t;
	unsigned long flags;

	if (id >= MAX_ID)
		return NULL;

	read_lock_irqsave(&table_lock, flags);
	t = table[id];
	if (t)
		table_hold(t);
	read_unlock_irqrestore(&table_lock, flags);

	return t;
}




static ssize_t proc_status(struct file *f, char __user *b, size_t l, loff_t *o) {
	struct inode *inode;
	char buf[256];
	struct rtpengine_table *t;
	int len = 0;
	unsigned long flags;
	u_int32_t id;

	if (*o > 0)
		return 0;
	if (*o < 0)
		return -EINVAL;
	if (l < sizeof(buf))
		return -EINVAL;

	inode = f->f_path.dentry->d_inode;
	id = (u_int32_t) (unsigned long) PDE_DATA(inode);
	t = get_table(id);
	if (!t)
		return -ENOENT;

	read_lock_irqsave(&t->target_lock, flags);
	len += sprintf(buf + len, "Refcount:    %u\n", atomic_read(&t->refcnt) - 1);
	len += sprintf(buf + len, "Control PID: %u\n", t->pid);
	len += sprintf(buf + len, "Targets:     %u\n", t->targets);
	len += sprintf(buf + len, "Buckets:     %u\n", t->buckets.used);
	read_unlock_irqrestore(&t->target_lock, flags);

	table_push(t);

	if (copy_to_user(b, buf, len))
		return -EFAULT;
	*o += len;

	return len;
}



static int proc_main_list_open(struct inode *i, struct file *f) {
	return seq_open(f, &proc_main_list_seq_ops);
}





static void *proc_main_list_start(struct seq_file *f, loff_t *o) {
	if (!try_module_get(THIS_MODULE))
		return NULL;
	return proc_main_list_next(f, NULL, o);
}

static void proc_main_list_stop(struct seq_file *f, void *v) {
	module_put(THIS_MODULE);
}

static void *proc_main_list_next(struct seq_file *f, void *v, loff_t *o) {	/* v is invalid */
	struct rtpengine_table *t = NULL;
	u_int32_t id;

	if (*o < 0)
		return NULL;
	id = *o;

	while (id < MAX_ID) {
		t = get_table(id++);
		if (!t)
			continue;
		break;
	}

	*o = id;

	return t;	/* might be NULL */
}

static int proc_main_list_show(struct seq_file *f, void *v) {
	struct rtpengine_table *g = v;

	seq_printf(f, "%u\n", g->id);
	table_push(g);

	return 0;
}





static inline unsigned char bitfield_next_slot(unsigned int slot) {
	unsigned char c;
	c = slot * (sizeof(unsigned long) * 8);
	c += sizeof(unsigned long) * 8;
	return c;
}
static inline unsigned int bitfield_slot(unsigned char i) {
	return i / (sizeof(unsigned long) * 8);
}
static inline unsigned int bitfield_bit(unsigned char i) {
	return i % (sizeof(unsigned long) * 8);
}
static inline void bitfield_set(struct re_bitfield *bf, unsigned char i) {
	unsigned int b, m;
	unsigned long k;

	b = bitfield_slot(i);
	m = bitfield_bit(i);
	k = 1UL << m;
	if ((bf->b[b] & k))
		return;
	bf->b[b] |= k;
	bf->used++;
}
static inline void bitfield_clear(struct re_bitfield *bf, unsigned char i) {
	unsigned int b, m;
	unsigned long k;

	b = bitfield_slot(i);
	m = bitfield_bit(i);
	k = 1UL << m;
	if (!(bf->b[b] & k))
		return;
	bf->b[b] &= ~k;
	bf->used--;
}
static inline struct rtpengine_target *find_next_target(struct rtpengine_table *t, int *port) {
	unsigned long flags;
	struct re_bucket *b;
	unsigned char hi, lo;
	unsigned int hi_b, lo_b;
	struct rtpengine_target *g;

	if (*port < 0 || *port > 0xffff)
		return NULL;

	hi = (*port & 0xff00) >> 8;
	lo = *port & 0xff;

	read_lock_irqsave(&t->target_lock, flags);

	for (;;) {
		hi_b = bitfield_slot(hi);
		if (!t->buckets.b[hi_b]) {
			hi = bitfield_next_slot(hi_b);
			lo = 0;
			goto next;
		}

		b = t->bucket[hi];
		if (!b) {
			hi++;
			lo = 0;
			goto next;
		}

		lo_b = bitfield_slot(lo);
		if (!b->targets.b[lo_b]) {
			lo = bitfield_next_slot(lo_b);
			goto next_lo;
		}

		g = b->target[lo];
		if (!g) {
			lo++;
			goto next_lo;
		}

		target_hold(g);
		break;

next_lo:
		if (!lo)
			hi++;
next:
		if (!hi && !lo)
			break;
	}

	read_unlock_irqrestore(&t->target_lock, flags);

	*port = (hi << 8) | lo;
	(*port)++;

	return g;
}



static int proc_blist_open(struct inode *i, struct file *f) {
	u_int32_t id;
	struct rtpengine_table *t;

	id = (u_int32_t) (unsigned long) PDE_DATA(i);
	t = get_table(id);
	if (!t)
		return -ENOENT;

	table_push(t);

	return 0;
}

static int proc_blist_close(struct inode *i, struct file *f) {
	u_int32_t id;
	struct rtpengine_table *t;

	id = (u_int32_t) (unsigned long) PDE_DATA(i);
	t = get_table(id);
	if (!t)
		return 0;

	table_push(t);

	return 0;
}

static ssize_t proc_blist_read(struct file *f, char __user *b, size_t l, loff_t *o) {
	struct inode *inode;
	u_int32_t id;
	struct rtpengine_table *t;
	struct rtpengine_list_entry op;
	int err;
	struct rtpengine_target *g;
	unsigned long flags;
	int port;

	if (l != sizeof(op))
		return -EINVAL;
	if (*o < 0)
		return -EINVAL;

	inode = f->f_path.dentry->d_inode;
	id = (u_int32_t) (unsigned long) PDE_DATA(inode);
	t = get_table(id);
	if (!t)
		return -ENOENT;

	port = (int) *o;
	g = find_next_target(t, &port);
	*o = port;
	err = 0;
	if (!g)
		goto err;

	memset(&op, 0, sizeof(op));
	memcpy(&op.target, &g->target, sizeof(op.target));

	spin_lock_irqsave(&g->stats_lock, flags);
	memcpy(&op.stats, &g->stats, sizeof(op.stats));
	spin_unlock_irqrestore(&g->stats_lock, flags);

	spin_lock_irqsave(&g->decrypt.lock, flags);
	op.target.decrypt.last_index = g->target.decrypt.last_index;
	spin_unlock_irqrestore(&g->decrypt.lock, flags);

	spin_lock_irqsave(&g->encrypt.lock, flags);
	op.target.encrypt.last_index = g->target.encrypt.last_index;
	spin_unlock_irqrestore(&g->encrypt.lock, flags);

	target_push(g);

	err = -EFAULT;
	if (copy_to_user(b, &op, sizeof(op)))
		goto err;

	table_push(t);
	return l;

err:
	table_push(t);
	return err;
}





static int proc_list_open(struct inode *i, struct file *f) {
	int err;
	struct seq_file *p;
	u_int32_t id;
	struct rtpengine_table *t;

	id = (u_int32_t) (unsigned long) PDE_DATA(i);
	t = get_table(id);
	if (!t)
		return -ENOENT;
	table_push(t);

	err = seq_open(f, &proc_list_seq_ops);
	if (err)
		return err;

	p = f->private_data;
	p->private = (void *) (unsigned long) id;

	return 0;
}




static void *proc_list_start(struct seq_file *f, loff_t *o) {
	return proc_list_next(f, NULL, o);
}

static void proc_list_stop(struct seq_file *f, void *v) {
}

static void *proc_list_next(struct seq_file *f, void *v, loff_t *o) {	/* v is invalid */
	u_int32_t id = (u_int32_t) (unsigned long) f->private;
	struct rtpengine_table *t;
	struct rtpengine_target *g;
	int port;

	port = (int) *o;

	t = get_table(id);
	if (!t)
		return NULL;

	g = find_next_target(t, &port);

	*o = port;
	table_push(t);

	return g;
}

static void proc_list_addr_print(struct seq_file *f, const char *s, const struct re_address *a) {
	if (!a->family)
		return;

	seq_printf(f, "    %6s ", s);
	switch (a->family) {
		case AF_INET:
			seq_printf(f, "inet4 %u.%u.%u.%u:%u\n", a->u.u8[0], a->u.u8[1], a->u.u8[2],
					a->u.u8[3], a->port);
			break;
		case AF_INET6:
			seq_printf(f, "inet6 [%x:%x:%x:%x:%x:%x:%x:%x]:%u\n",
				htons(a->u.u16[0]), htons(a->u.u16[1]),
				htons(a->u.u16[2]), htons(a->u.u16[3]), htons(a->u.u16[4]), htons(a->u.u16[5]),
				htons(a->u.u16[6]), htons(a->u.u16[7]), a->port);
			break;
		default:
			seq_printf(f, "<unknown>\n");
			break;
	}
}

static void proc_list_crypto_print(struct seq_file *f, struct re_crypto_context *c,
		struct rtpengine_srtp *s, const char *label)
{
	int hdr = 0;

	if (c->cipher && c->cipher->id != REC_NULL) {
		if (!hdr++)
			seq_printf(f, "    SRTP %s parameters:\n", label);
		seq_printf(f, "        cipher: %s\n", c->cipher->name ? : "<invalid>");
		if (s->mki_len)
			seq_printf(f, "            MKI: length %u, %02x:%02x:%02x:%02x:%02x:%02x:%02x:%02x...\n",
					s->mki_len,
					s->mki[0], s->mki[1], s->mki[2], s->mki[3],
					s->mki[4], s->mki[5], s->mki[6], s->mki[7]);
	}
	if (c->hmac && c->hmac->id != REH_NULL) {
		if (!hdr++)
			seq_printf(f, "    SRTP %s parameters:\n", label);
		seq_printf(f, "        HMAC: %s\n", c->hmac->name ? : "<invalid>");
		seq_printf(f, "            auth tag length: %u\n", s->auth_tag_len);
	}
}

static int proc_list_show(struct seq_file *f, void *v) {
	struct rtpengine_target *g = v;
	unsigned long flags;

	seq_printf(f, "port %5u:\n", g->target.target_port);
	proc_list_addr_print(f, "src", &g->target.src_addr);
	proc_list_addr_print(f, "dst", &g->target.dst_addr);
	proc_list_addr_print(f, "mirror", &g->target.mirror_addr);
	proc_list_addr_print(f, "expect", &g->target.expected_src);
	if (g->target.src_mismatch > 0 && g->target.src_mismatch <= ARRAY_SIZE(re_msm_strings))
		seq_printf(f, "    src mismatch action: %s\n", re_msm_strings[g->target.src_mismatch]);
	spin_lock_irqsave(&g->stats_lock, flags);
	seq_printf(f, "    stats: %20llu bytes, %20llu packets, %20llu errors\n",
		g->stats.bytes, g->stats.packets, g->stats.errors);
	spin_unlock_irqrestore(&g->stats_lock, flags);
	proc_list_crypto_print(f, &g->decrypt, &g->target.decrypt, "decryption (incoming)");
	proc_list_crypto_print(f, &g->encrypt, &g->target.encrypt, "encryption (outgoing)");
	if (g->target.rtcp_mux)
		seq_printf(f, "    option: rtcp-mux\n");
	if (g->target.dtls)
		seq_printf(f, "    option: dtls\n");

	target_push(g);

	return 0;
}





static int table_del_target(struct rtpengine_table *t, u_int16_t port) {
	unsigned char hi, lo;
	struct re_bucket *b;
	struct rtpengine_target *g = NULL;
	unsigned long flags;

	if (!port)
		return -EINVAL;

	hi = (port & 0xff00) >> 8;
	lo = port & 0xff;

	write_lock_irqsave(&t->target_lock, flags);
	b = t->bucket[hi];
	if (!b)
		goto out;
	g = b->target[lo];
	if (!g)
		goto out;

	b->target[lo] = NULL;
	bitfield_clear(&b->targets, lo);
	t->targets--;
	if (!b->targets.used) {
		t->bucket[hi] = NULL;
		bitfield_clear(&t->buckets, hi);
	}
	else
		b = NULL;

out:
	write_unlock_irqrestore(&t->target_lock, flags);

	if (!g)
		return -ENOENT;
	if (b)
		kfree(b);

	target_push(g);

	return 0;
}




static int is_valid_address(struct re_address *rea) {
	switch (rea->family) {
		case AF_INET:
			if (!rea->u.ipv4)
				return 0;
			break;

		case AF_INET6:
			if (!rea->u.u32[0] && !rea->u.u32[1] && !rea->u.u32[2] && !rea->u.u32[3])
				return 0;
			break;

		default:
			return 0;
	}

	if (!rea->port)
		return 0;

	return 1;
}




static int validate_srtp(struct rtpengine_srtp *s) {
	if (s->cipher <= REC_INVALID)
		return -1;
	if (s->cipher >= __REC_LAST)
		return -1;
	if (s->hmac <= REH_INVALID)
		return -1;
	if (s->hmac >= __REH_LAST)
		return -1;
	if (s->auth_tag_len > 20)
		return -1;
	if (s->mki_len > sizeof(s->mki))
		return -1;
	return 0;
}



/* XXX shared code */
static void aes_ctr_128(unsigned char *out, const unsigned char *in, int in_len,
		struct crypto_cipher *tfm, const unsigned char *iv)
{
	unsigned char ivx[16];
	unsigned char key_block[16];
	unsigned char *p, *q;
	unsigned int left;
	int i;
	u_int64_t *pi, *qi, *ki;

	if (!tfm)
		return;

	memcpy(ivx, iv, 16);
	pi = (void *) in;
	qi = (void *) out;
	ki = (void *) key_block;
	left = in_len;

	while (left) {
		crypto_cipher_encrypt_one(tfm, key_block, ivx);

		if (unlikely(left < 16)) {
			p = (void *) pi;
			q = (void *) qi;
			for (i = 0; i < 16; i++) {
				*q++ = *p++ ^ key_block[i];
				left--;
				if (!left)
					goto done;
			}
			panic("BUG!");
		}

		*qi++ = *pi++ ^ ki[0];
		*qi++ = *pi++ ^ ki[1];
		left -= 16;

		for (i = 15; i >= 0; i--) {
			ivx[i]++;
			if (likely(ivx[i]))
				break;
		}
	}

done:
	;
}

static void aes_f8(unsigned char *in_out, int in_len,
		struct crypto_cipher *tfm, struct crypto_cipher *iv_tfm,
		const unsigned char *iv)
{
	unsigned char key_block[16], last_key_block[16], /* S(j), S(j-1) */
		      ivx[16], /* IV' */
		      x[16];
	int i, left;
	u_int32_t j;
	unsigned char *p;
	u_int64_t *pi, *ki, *lki, *xi;
	u_int32_t *xu;

	crypto_cipher_encrypt_one(iv_tfm, ivx, iv);
	
	pi = (void *) in_out;
	ki = (void *) key_block;
	lki = (void *) last_key_block;
	xi = (void *) x;
	xu = (void *) x;
	left = in_len;
	j = 0;
	memset(last_key_block, 0, sizeof(last_key_block));

	while (left) {
		/* S(j) = E(k_e, IV' XOR j XOR S(j-1)) */
		memcpy(x, ivx, 16);

		xu[3] ^= htonl(j);

		xi[0] ^= lki[0];
		xi[1] ^= lki[1];

		crypto_cipher_encrypt_one(tfm, key_block, x);

		if (unlikely(left < 16)) {
			p = (void *) pi;
			for (i = 0; i < 16; i++) {
				*p++ ^= key_block[i];
				left--;
				if (!left)
					goto done;
			}
			panic("BUG!");
		}

		*pi++ ^= ki[0];
		*pi++ ^= ki[1];
		left -= 16;
		if (!left)
			break;

		j++;
		memcpy(last_key_block, key_block, 16);
	}

done:
	;
}

static int aes_ctr_128_no_ctx(unsigned char *out, const char *in, int in_len,
		const unsigned char *key, const unsigned char *iv)
{
	struct crypto_cipher *tfm;

	tfm = crypto_alloc_cipher("aes", 0, CRYPTO_ALG_ASYNC);
	if (IS_ERR(tfm))
		return PTR_ERR(tfm);

	crypto_cipher_setkey(tfm, key, 16);
	aes_ctr_128(out, in, in_len, tfm, iv);

	crypto_free_cipher(tfm);
	return 0;
}

static int prf_n(unsigned char *out, int len, const unsigned char *key, const unsigned char *x) {
	unsigned char iv[16];
	unsigned char o[32];
	unsigned char in[32];
	int in_len, ret;

	memcpy(iv, x, 14);
	iv[14] = iv[15] = 0;
	in_len = len > 16 ? 32 : 16;
	memset(in, 0, in_len);

	ret = aes_ctr_128_no_ctx(o, in, in_len, key, iv);
	if (ret)
		return ret;

	memcpy(out, o, len);

	return 0;
}

static int gen_session_key(unsigned char *out, int len, struct rtpengine_srtp *s, unsigned char label) {
	unsigned char key_id[7];
	unsigned char x[14];
	int i, ret;

	memset(key_id, 0, sizeof(key_id));

	key_id[0] = label;

	memcpy(x, s->master_salt, 14);
	for (i = 13 - 6; i < 14; i++)
		x[i] = key_id[i - (13 - 6)] ^ x[i];

	ret = prf_n(out, len, s->master_key, x);
	if (ret)
		return ret;
	return 0;
}




static int aes_f8_session_key_init(struct re_crypto_context *c, struct rtpengine_srtp *s) {
	unsigned char m[16];
	int i, ret;

	/* m = k_s || 0x555..5 */
	memcpy(m, c->session_salt, 14);
	m[14] = m[15] = 0x55;
	/* IV' = E(k_e XOR m, IV) */
	for (i = 0; i < 16; i++)
		m[i] ^= c->session_key[i];

	c->tfm[1] = crypto_alloc_cipher("aes", 0, CRYPTO_ALG_ASYNC);
	if (IS_ERR(c->tfm[1])) {
		ret = PTR_ERR(c->tfm[1]);
		c->tfm[1] = NULL;
		goto error;
	}
	crypto_cipher_setkey(c->tfm[1], m, 16);

	return 0;

error:
	return ret;
}

static int gen_session_keys(struct re_crypto_context *c, struct rtpengine_srtp *s) {
	int ret;
	const char *err;

	if (s->cipher == REC_NULL && s->hmac == REH_NULL)
		return 0;
	err = "failed to generate session key";
	ret = gen_session_key(c->session_key, 16, s, 0x00);
	if (ret)
		goto error;
	ret = gen_session_key(c->session_auth_key, 20, s, 0x01);
	if (ret)
		goto error;
	ret = gen_session_key(c->session_salt, 14, s, 0x02);
	if (ret)
		goto error;

	if (c->cipher->tfm_name) {
		err = "failed to load cipher";
		c->tfm[0] = crypto_alloc_cipher(c->cipher->tfm_name, 0, CRYPTO_ALG_ASYNC);
		if (IS_ERR(c->tfm[0])) {
			ret = PTR_ERR(c->tfm[0]);
			c->tfm[0] = NULL;
			goto error;
		}
		crypto_cipher_setkey(c->tfm[0], c->session_key, 16);
	}

	if (c->cipher->session_key_init) {
		ret = c->cipher->session_key_init(c, s);
		if (ret)
			goto error;
	}

	if (c->hmac->tfm_name) {
		err = "failed to load HMAC";
		c->shash = crypto_alloc_shash(c->hmac->tfm_name, 0, CRYPTO_ALG_ASYNC);
		if (IS_ERR(c->shash)) {
			ret = PTR_ERR(c->shash);
			c->shash = NULL;
			goto error;
		}
		crypto_shash_setkey(c->shash, c->session_auth_key, 20);
	}

	DBG("master key %02x%02x%02x%02x%02x%02x%02x%02x%02x%02x%02x%02x%02x%02x%02x%02x\n",
			s->master_key[0], s->master_key[1], s->master_key[2], s->master_key[3],
			s->master_key[4], s->master_key[5], s->master_key[6], s->master_key[7],
			s->master_key[8], s->master_key[9], s->master_key[10], s->master_key[11],
			s->master_key[12], s->master_key[13], s->master_key[14], s->master_key[15]);
	DBG("master salt %02x%02x%02x%02x%02x%02x%02x%02x%02x%02x%02x%02x%02x%02x\n",
			s->master_salt[0], s->master_salt[1], s->master_salt[2], s->master_salt[3],
			s->master_salt[4], s->master_salt[5], s->master_salt[6], s->master_salt[7],
			s->master_salt[8], s->master_salt[9], s->master_salt[10], s->master_salt[11],
			s->master_salt[12], s->master_salt[13]);
	DBG("session key %02x%02x%02x%02x%02x%02x%02x%02x%02x%02x%02x%02x%02x%02x%02x%02x\n",
			c->session_key[0], c->session_key[1], c->session_key[2], c->session_key[3],
			c->session_key[4], c->session_key[5], c->session_key[6], c->session_key[7],
			c->session_key[8], c->session_key[9], c->session_key[10], c->session_key[11],
			c->session_key[12], c->session_key[13], c->session_key[14], c->session_key[15]);
	DBG("session salt %02x%02x%02x%02x%02x%02x%02x%02x%02x%02x%02x%02x%02x%02x\n",
			c->session_salt[0], c->session_salt[1], c->session_salt[2], c->session_salt[3],
			c->session_salt[4], c->session_salt[5], c->session_salt[6], c->session_salt[7],
			c->session_salt[8], c->session_salt[9], c->session_salt[10], c->session_salt[11],
			c->session_salt[12], c->session_salt[13]);
	DBG("session auth key %02x%02x%02x%02x%02x%02x%02x%02x%02x%02x%02x%02x%02x%02x%02x%02x%02x%02x%02x%02x\n",
			c->session_auth_key[0], c->session_auth_key[1], c->session_auth_key[2], c->session_auth_key[3],
			c->session_auth_key[4], c->session_auth_key[5], c->session_auth_key[6], c->session_auth_key[7],
			c->session_auth_key[8], c->session_auth_key[9], c->session_auth_key[10], c->session_auth_key[11],
			c->session_auth_key[12], c->session_auth_key[13], c->session_auth_key[14], c->session_auth_key[15],
			c->session_auth_key[16], c->session_auth_key[17], c->session_auth_key[18], c->session_auth_key[19]);
	return 0;

error:
	free_crypto_context(c);
	printk(KERN_ERR "Failed to generate session keys: %s\n", err);
	return ret;
}




static void crypto_context_init(struct re_crypto_context *c, struct rtpengine_srtp *s) {
	c->cipher = &re_ciphers[s->cipher];
	c->hmac = &re_hmacs[s->hmac];
}

static int table_new_target(struct rtpengine_table *t, struct rtpengine_target_info *i, int update) {
	unsigned char hi, lo;
	struct rtpengine_target *g;
	struct re_bucket *b, *ba = NULL;
	struct rtpengine_target *og = NULL;
	int err;
	unsigned long flags;

	if (!i->target_port)
		return -EINVAL;
	if (!is_valid_address(&i->src_addr))
		return -EINVAL;
	if (!is_valid_address(&i->dst_addr))
		return -EINVAL;
	if (i->src_addr.family != i->dst_addr.family)
		return -EINVAL;
	if (i->mirror_addr.family) {
		if (!is_valid_address(&i->mirror_addr))
			return -EINVAL;
		if (i->mirror_addr.family != i->src_addr.family)
			return -EINVAL;
	}
	if (validate_srtp(&i->decrypt))
		return -EINVAL;
	if (validate_srtp(&i->encrypt))
		return -EINVAL;

	DBG("Creating new target\n");

	err = -ENOMEM;
	g = kmalloc(sizeof(*g), GFP_KERNEL);
	if (!g)
		goto fail1;
	memset(g, 0, sizeof(*g));
	g->table = t->id;
	atomic_set(&g->refcnt, 1);
	spin_lock_init(&g->stats_lock);
	spin_lock_init(&g->decrypt.lock);
	spin_lock_init(&g->encrypt.lock);
	memcpy(&g->target, i, sizeof(*i));
	crypto_context_init(&g->decrypt, &g->target.decrypt);
	crypto_context_init(&g->encrypt, &g->target.encrypt);

	err = gen_session_keys(&g->decrypt, &g->target.decrypt);
	if (err)
		goto fail2;
	err = gen_session_keys(&g->encrypt, &g->target.encrypt);
	if (err)
		goto fail2;

	hi = (i->target_port & 0xff00) >> 8;
	lo = i->target_port & 0xff;

	write_lock_irqsave(&t->target_lock, flags);
	if (!(b = t->bucket[hi])) {
		err = -ENOENT;
		if (update)
			goto fail4;

		write_unlock_irqrestore(&t->target_lock, flags);

		b = kmalloc(sizeof(*b), GFP_KERNEL);
		err = -ENOMEM;
		if (!b)
			goto fail2;
		memset(b, 0, sizeof(*b));

		write_lock_irqsave(&t->target_lock, flags);

		if (!t->bucket[hi]) {
			t->bucket[hi] = b;
			bitfield_set(&t->buckets, hi);
		}
		else {
			ba = b;
			b = t->bucket[hi];
		}
	}
	if (update) {
		err = -ENOENT;
		og = b->target[lo];
		if (!og)
			goto fail4;

		spin_lock(&og->stats_lock);	/* nested lock! irqs are disabled already */
		memcpy(&g->stats, &og->stats, sizeof(g->stats));
		spin_unlock(&og->stats_lock);
	}
	else {
		err = -EEXIST;
		if (b->target[lo])
			goto fail4;
		bitfield_set(&b->targets, lo);
		t->targets++;
	}

	b->target[lo] = g;
	g = NULL;
	write_unlock_irqrestore(&t->target_lock, flags);

	if (ba)
		kfree(ba);
	if (og)
		target_push(og);

	return 0;

fail4:
	write_unlock_irqrestore(&t->target_lock, flags);
	if (ba)
		kfree(ba);
fail2:
	kfree(g);
fail1:
	return err;
}





static struct rtpengine_target *get_target(struct rtpengine_table *t, u_int16_t port) {
	unsigned char hi, lo;
	struct rtpengine_target *r;
	unsigned long flags;

	if (!t)
		return NULL;
	if (!port)
		return NULL;

	hi = (port & 0xff00) >> 8;
	lo = port & 0xff;

	read_lock_irqsave(&t->target_lock, flags);
	r = t->bucket[hi] ? t->bucket[hi]->target[lo] : NULL;
	if (r)
		target_hold(r);
	read_unlock_irqrestore(&t->target_lock, flags);

	return r;
}





static int proc_main_control_open(struct inode *inode, struct file *file) {
	if (!try_module_get(THIS_MODULE))
		return -ENXIO;
	return 0;
}

static int proc_main_control_close(struct inode *inode, struct file *file) {
	module_put(THIS_MODULE);
	return 0;
}

static ssize_t proc_main_control_write(struct file *file, const char __user *buf, size_t buflen, loff_t *off) {
	char b[30];
	unsigned long id;
	char *endp;
	struct rtpengine_table *t;
	int err;

	if (buflen < 6 || buflen > 20)
		return -EINVAL;

	if (copy_from_user(&b, buf, buflen))
		return -EFAULT;

	if (!strncmp(b, "add ", 4)) {
		id = simple_strtoul(b + 4, &endp, 10);
		if (endp == b + 4)
			return -EINVAL;
		if (id >= MAX_ID)
			return -EINVAL;
		t = new_table_link((u_int32_t) id);
		if (!t)
			return -EEXIST;
		table_push(t);
		t = NULL;
	}
	else if (!strncmp(b, "del ", 4)) {
		id = simple_strtoul(b + 4, &endp, 10);
		if (endp == b + 4)
			return -EINVAL;
		if (id >= MAX_ID)
			return -EINVAL;
		t = get_table((u_int32_t) id);
		if (!t)
			return -ENOENT;
		err = unlink_table(t);
		table_push(t);
		t = NULL;
		if (err)
			return err;
	}
	else
		return -EINVAL;

	return buflen;
}





static int proc_control_open(struct inode *inode, struct file *file) {
	u_int32_t id;
	struct rtpengine_table *t;
	unsigned long flags;

	id = (u_int32_t) (unsigned long) PDE_DATA(inode);
	t = get_table(id);
	if (!t)
		return -ENOENT;

	write_lock_irqsave(&table_lock, flags);
	if (t->pid) {
		write_unlock_irqrestore(&table_lock, flags);
		table_push(t);
		return -EBUSY;
	}
	t->pid = current->tgid;
	write_unlock_irqrestore(&table_lock, flags);

	table_push(t);
	return 0;
}

static int proc_control_close(struct inode *inode, struct file *file) {
	u_int32_t id;
	struct rtpengine_table *t;
	unsigned long flags;

	id = (u_int32_t) (unsigned long) PDE_DATA(inode);
	t = get_table(id);
	if (!t)
		return 0;

	write_lock_irqsave(&table_lock, flags);
	t->pid = 0;
	write_unlock_irqrestore(&table_lock, flags);

	table_push(t);

	return 0;
}

static ssize_t proc_control_write(struct file *file, const char __user *buf, size_t buflen, loff_t *off) {
	struct inode *inode;
	u_int32_t id;
	struct rtpengine_table *t;
	struct rtpengine_message msg;
	int err;

	if (buflen != sizeof(msg))
		return -EIO;

	inode = file->f_path.dentry->d_inode;
	id = (u_int32_t) (unsigned long) PDE_DATA(inode);
	t = get_table(id);
	if (!t)
		return -ENOENT;

	err = -EFAULT;
	if (copy_from_user(&msg, buf, sizeof(msg)))
		goto err;

	switch (msg.cmd) {
		case MMG_NOOP:
			DBG("noop.\n");
			break;

		case MMG_ADD:
			err = table_new_target(t, &msg.target, 0);
			if (err)
				goto err;
			break;

		case MMG_DEL:
			err = table_del_target(t, msg.target.target_port);
			if (err)
				goto err;
			break;

		case MMG_UPDATE:
			err = table_new_target(t, &msg.target, 1);
			if (err)
				goto err;
			break;

		default:
			printk(KERN_WARNING "xt_RTPENGINE unimplemented op %u\n", msg.cmd);
			err = -EINVAL;
			goto err;
	}

	table_push(t);

	return buflen;

err:
	table_push(t);
	return err;
}





static int send_proxy_packet4(struct sk_buff *skb, struct re_address *src, struct re_address *dst, unsigned char tos) {
	struct iphdr *ih;
	struct udphdr *uh;
	unsigned int datalen;

	datalen = skb->len;

	uh = (void *) skb_push(skb, sizeof(*uh));
	skb_reset_transport_header(skb);
	ih = (void *) skb_push(skb, sizeof(*ih));
	skb_reset_network_header(skb);

	DBG("datalen=%u network_header=%p transport_header=%p\n", datalen, skb_network_header(skb), skb_transport_header(skb));

	datalen += sizeof(*uh);
	*uh = (struct udphdr) {
		.source		= htons(src->port),
		.dest		= htons(dst->port),
		.len		= htons(datalen),
	};
	*ih = (struct iphdr) {
		.version	= 4,
		.ihl		= 5,
		.tos		= tos,
		.tot_len	= htons(sizeof(*ih) + datalen),
		.ttl		= 64,
		.protocol	= IPPROTO_UDP,
		.saddr		= src->u.ipv4,
		.daddr		= dst->u.ipv4,
	};

	skb->csum_start = skb_transport_header(skb) - skb->head;
	skb->csum_offset = offsetof(struct udphdr, check);
	uh->check = csum_tcpudp_magic(src->u.ipv4, dst->u.ipv4, datalen, IPPROTO_UDP, csum_partial(uh, datalen, 0));
	if (uh->check == 0)
		uh->check = CSUM_MANGLED_0;

	skb->protocol = htons(ETH_P_IP);
	if (ip_route_me_harder(skb, RTN_UNSPEC))
		goto drop;

	skb->ip_summed = CHECKSUM_NONE;

	ip_local_out(skb);

	return 0;

drop:
	kfree_skb(skb);
	return -1;
}





static int send_proxy_packet6(struct sk_buff *skb, struct re_address *src, struct re_address *dst, unsigned char tos) {
	struct ipv6hdr *ih;
	struct udphdr *uh;
	unsigned int datalen;

	datalen = skb->len;

	uh = (void *) skb_push(skb, sizeof(*uh));
	skb_reset_transport_header(skb);
	ih = (void *) skb_push(skb, sizeof(*ih));
	skb_reset_network_header(skb);

	DBG("datalen=%u network_header=%p transport_header=%p\n", datalen, skb_network_header(skb), skb_transport_header(skb));

	datalen += sizeof(*uh);
	*uh = (struct udphdr) {
		.source		= htons(src->port),
		.dest		= htons(dst->port),
		.len		= htons(datalen),
	};
	*ih = (struct ipv6hdr) {
		.version	= 6,
		.priority	= (tos & 0xf0) >> 4,
		.flow_lbl	= {(tos & 0xf) << 4, 0, 0},
		.payload_len	= htons(datalen),
		.nexthdr	= IPPROTO_UDP,
		.hop_limit	= 64,
	};
	memcpy(&ih->saddr, src->u.ipv6, sizeof(ih->saddr));
	memcpy(&ih->daddr, dst->u.ipv6, sizeof(ih->daddr));

	skb->csum_start = skb_transport_header(skb) - skb->head;
	skb->csum_offset = offsetof(struct udphdr, check);
	uh->check = csum_ipv6_magic(&ih->saddr, &ih->daddr, datalen, IPPROTO_UDP, csum_partial(uh, datalen, 0));
	if (uh->check == 0)
		uh->check = CSUM_MANGLED_0;

	skb->protocol = htons(ETH_P_IPV6);
	if (ip6_route_me_harder(skb))
		goto drop;

	skb->ip_summed = CHECKSUM_NONE;

	ip6_local_out(skb);

	return 0;

drop:
	kfree_skb(skb);
	return -1;
}




static int send_proxy_packet(struct sk_buff *skb, struct re_address *src, struct re_address *dst, unsigned char tos) {
<<<<<<< HEAD
=======

>>>>>>> 6d33ef76
	if (src->family != dst->family)
		goto drop;

	switch (src->family) {
		case AF_INET:
			return send_proxy_packet4(skb, src, dst, tos);
			break;

		case AF_INET6:
			return send_proxy_packet6(skb, src, dst, tos);
			break;

		default:
			goto drop;
	}

drop:
	kfree_skb(skb);
	return -1;
}






/* XXX shared code */
static void parse_rtp(struct rtp_parsed *rtp, struct sk_buff *skb) {
	struct rtp_extension *ext;
	int ext_len;

	if (skb->len < sizeof(*rtp->header))
		goto error;
	rtp->header = (void *) skb->data;
	if ((rtp->header->v_p_x_cc & 0xc0) != 0x80) /* version 2 */
		goto error;
	rtp->header_len = sizeof(*rtp->header);

	/* csrc list */
	rtp->header_len += (rtp->header->v_p_x_cc & 0xf) * 4;
	if (skb->len < rtp->header_len)
		goto error;
	rtp->payload = skb->data + rtp->header_len;
	rtp->payload_len = skb->len - rtp->header_len;

	if ((rtp->header->v_p_x_cc & 0x10)) {
		/* extension */
		if (rtp->payload_len < sizeof(*ext))
			goto error;
		ext = (void *) rtp->payload;
		ext_len = 4 + ntohs(ext->length) * 4;
		if (rtp->payload_len < ext_len)
			goto error;
		rtp->payload += ext_len;
		rtp->payload_len -= ext_len;
	}

	DBG("rtp header parsed, payload length is %u\n", rtp->payload_len);

	rtp->ok = 1;
	return;

error:
	rtp->ok = 0;
}

/* XXX shared code */
static u_int64_t packet_index(struct re_crypto_context *c,
		struct rtpengine_srtp *s, struct rtp_header *rtp)
{
	u_int16_t seq;
	u_int64_t index;
	long long int diff;
	unsigned long flags;

	seq = ntohs(rtp->seq_num);

	spin_lock_irqsave(&c->lock, flags);

	/* rfc 3711 section 3.3.1 */
	if (unlikely(!s->last_index))
		s->last_index = seq;

	/* rfc 3711 appendix A, modified, and sections 3.3 and 3.3.1 */
	index = ((u_int64_t) c->roc << 16) | seq;
	diff = index - s->last_index;
	if (diff >= 0) {
		if (diff < 0x8000)
			s->last_index = index;
		else if (index >= 0x10000)
			index -= 0x10000;
	}
	else {
		if (diff >= -0x8000)
			;
		else {
			index += 0x10000;
			c->roc++;
			s->last_index = index;
		}
	}

	spin_unlock_irqrestore(&c->lock, flags);

	return index;
}

static int srtp_hash(unsigned char *hmac,
		struct re_crypto_context *c,
		struct rtpengine_srtp *s, struct rtp_parsed *r,
		u_int64_t pkt_idx)
{
	u_int32_t roc;
	struct shash_desc *dsc;

	if (!s->auth_tag_len)
		return 0;

	roc = htonl((pkt_idx & 0xffffffff0000ULL) >> 16);

	dsc = kmalloc(sizeof(*dsc) + crypto_shash_descsize(c->shash), GFP_ATOMIC);
	if (!dsc)
		return -1;

	dsc->tfm = c->shash;
	dsc->flags = 0;

	if (crypto_shash_init(dsc))
		goto error;

	crypto_shash_update(dsc, (void *) r->header, r->header_len + r->payload_len);
	crypto_shash_update(dsc, (void *) &roc, sizeof(roc));

	crypto_shash_final(dsc, hmac);

	kfree(dsc);

	DBG("calculated HMAC %02x%02x%02x%02x%02x%02x%02x%02x%02x%02x%02x%02x%02x%02x%02x%02x%02x%02x%02x%02x\n",
			hmac[0], hmac[1], hmac[2], hmac[3],
			hmac[4], hmac[5], hmac[6], hmac[7],
			hmac[8], hmac[9], hmac[10], hmac[11],
			hmac[12], hmac[13], hmac[14], hmac[15],
			hmac[16], hmac[17], hmac[18], hmac[19]);

	return 0;

error:
	kfree(dsc);
	return -1;
}

/* XXX shared code */
static void rtp_append_mki(struct rtp_parsed *r, struct rtpengine_srtp *c) {
	unsigned char *p;

	if (!c->mki_len)
		return;

	p = r->payload + r->payload_len;
	memcpy(p, c->mki, c->mki_len);
	r->payload_len += c->mki_len;
}

static int srtp_authenticate(struct re_crypto_context *c,
		struct rtpengine_srtp *s, struct rtp_parsed *r,
		u_int64_t pkt_idx)
{
	unsigned char hmac[20];

	if (!r->header)
		return 0;
	if (s->hmac == REH_NULL)
		return 0;
	if (!c->hmac)
		return 0;
	if (!c->shash)
		return -1;

	if (srtp_hash(hmac, c, s, r, pkt_idx))
		return -1;

	rtp_append_mki(r, s);

	memcpy(r->payload + r->payload_len, hmac, s->auth_tag_len);
	r->payload_len += s->auth_tag_len;

	return 0;
}

static int srtp_auth_validate(struct re_crypto_context *c,
		struct rtpengine_srtp *s, struct rtp_parsed *r,
		u_int64_t pkt_idx)
{
	unsigned char *auth_tag;
	unsigned char hmac[20];

	if (s->hmac == REH_NULL)
		return 0;
	if (!c->hmac)
		return 0;
	if (!c->shash)
		return -1;

	if (r->payload_len < s->auth_tag_len)
		return -1;

	r->payload_len -= s->auth_tag_len;
	auth_tag = r->payload + r->payload_len;

	if (r->payload_len < s->mki_len)
		return -1;
	r->payload_len -= s->mki_len;

	if (!s->auth_tag_len)
		return 0;

	DBG("packet auth tag %02x%02x%02x%02x%02x%02x%02x%02x%02x%02x\n",
			auth_tag[0], auth_tag[1], auth_tag[2], auth_tag[3],
			auth_tag[4], auth_tag[5], auth_tag[6], auth_tag[7],
			auth_tag[8], auth_tag[9]);

	if (srtp_hash(hmac, c, s, r, pkt_idx))
		return -1;

	if (memcmp(auth_tag, hmac, s->auth_tag_len))
		return -1;

	return 0;

}


/* XXX shared code */
static int srtp_encrypt_aes_cm(struct re_crypto_context *c,
		struct rtpengine_srtp *s, struct rtp_parsed *r,
		u_int64_t pkt_idx)
{
	unsigned char iv[16];
	u_int32_t *ivi;
	u_int32_t idxh, idxl;

	memcpy(iv, c->session_salt, 14);
	iv[14] = iv[15] = '\0';
	ivi = (void *) iv;
	pkt_idx <<= 16;
	idxh = htonl((pkt_idx & 0xffffffff00000000ULL) >> 32);
	idxl = htonl(pkt_idx & 0xffffffffULL);

	ivi[1] ^= r->header->ssrc;
	ivi[2] ^= idxh;
	ivi[3] ^= idxl;

	aes_ctr_128(r->payload, r->payload, r->payload_len, c->tfm[0], iv);

	return 0;
}

static int srtp_encrypt_aes_f8(struct re_crypto_context *c,
		struct rtpengine_srtp *s, struct rtp_parsed *r,
		u_int64_t pkt_idx)
{
	unsigned char iv[16];
	u_int32_t roc;

	iv[0] = 0;
	memcpy(&iv[1], &r->header->m_pt, 11);
	roc = htonl((pkt_idx & 0xffffffff0000ULL) >> 16);
	memcpy(&iv[12], &roc, sizeof(roc));

	aes_f8(r->payload, r->payload_len, c->tfm[0], c->tfm[1], iv);

	return 0;
}


static inline int srtp_encrypt(struct re_crypto_context *c,
		struct rtpengine_srtp *s, struct rtp_parsed *r,
		u_int64_t pkt_idx)
{
	if (!r->header)
		return 0;
	if (!c->cipher->encrypt)
		return 0;
	return c->cipher->encrypt(c, s, r, pkt_idx);
}

static inline int srtp_decrypt(struct re_crypto_context *c,
		struct rtpengine_srtp *s, struct rtp_parsed *r,
		u_int64_t pkt_idx)
{
	if (!c->cipher->decrypt)
		return 0;
	return c->cipher->decrypt(c, s, r, pkt_idx);
}

static inline int is_muxed_rtcp(struct rtp_parsed *r) {
	if (r->header->m_pt < 194)
		return 0;
	if (r->header->m_pt > 223)
		return 0;
	return 1;
}

static inline int is_dtls(struct sk_buff *skb) {
	if (skb->len < 1)
		return 0;
	if (skb->data[0] < 20)
		return 0;
	if (skb->data[0] > 63)
		return 0;
	return 1;
}

<<<<<<< HEAD
static unsigned int rtpengine46(struct sk_buff *skb, struct rtpengine_table *t, struct re_address *src) {
=======
static void re_timespec_subtract (struct timespec *result, const struct timespec *a, const struct timespec *b) {
	long long nanoseconds=0;
	nanoseconds = ((long)a->tv_sec - (long long)b->tv_sec) * (long long)1000000000 + ((long long)a->tv_nsec - (long long)b->tv_nsec);
	result->tv_sec = nanoseconds/(long long)1000000000;
	result->tv_nsec = nanoseconds%(long long)1000000000;
}

static void re_timespec_multiply(struct timespec *result, const struct timespec *a, const long long multiplier) {
	long long nanoseconds=0;
	nanoseconds = ((long)a->tv_sec * (long long)1000000000) + (long long)a->tv_nsec * multiplier;
	result->tv_sec = nanoseconds/(long long)1000000000;
	result->tv_nsec = nanoseconds%(long long)1000000000;
}

static void re_timespec_devide(struct timespec *result, const struct timespec *a, const long devisor) {
	long long nanoseconds=0;
	nanoseconds = ((long)a->tv_sec * (long long)1000000000) + (long long)a->tv_nsec / devisor;
	result->tv_sec = nanoseconds/(long long)1000000000;
	result->tv_nsec = nanoseconds%(long long)1000000000;
}

static void re_timespec_add(struct timespec *result, const struct timespec *a, const struct timespec *b) {
	long long nanoseconds=0;
	nanoseconds = ((long)a->tv_sec + (long long)b->tv_sec) * (long long)1000000000 + ((long long)a->tv_nsec + (long long)b->tv_nsec);
	result->tv_sec = nanoseconds/(long long)1000000000;
	result->tv_nsec = nanoseconds%(long long)1000000000;
}

/* Return negative, zero, positive if A < B, A == B, A > B, respectively.
   Assume the nanosecond components are in range, or close to it.  */
static int re_timespec_cmp (struct timespec *a, struct timespec *b)
{
  return (a->tv_sec < b->tv_sec ? -1
	  : a->tv_sec > b->tv_sec ? 1
	  : a->tv_nsec - b->tv_nsec);
}

#if (RE_HAS_MEASUREDELAY)
	static unsigned int rtpengine46(struct sk_buff *skb, struct rtpengine_table *t, struct re_address *src, struct timespec *starttime) {
#else
	static unsigned int rtpengine46(struct sk_buff *skb, struct rtpengine_table *t, struct re_address *src) {
#endif
>>>>>>> 6d33ef76
	struct udphdr *uh;
	struct rtpengine_target *g;
	struct sk_buff *skb2;
	int err;
	unsigned int datalen;
	unsigned long flags;
	u_int32_t *u32;
	struct rtp_parsed rtp;
	u_int64_t pkt_idx = 0;

#if (RE_HAS_MEASUREDELAY)
	struct timespec endtime, delay;
#endif

	skb_reset_transport_header(skb);
	uh = udp_hdr(skb);
	skb_pull(skb, sizeof(*uh));

	datalen = ntohs(uh->len);
	if (datalen < sizeof(*uh))
		goto skip2;
	datalen -= sizeof(*uh);
	DBG("udp payload = %u\n", datalen);
	skb_trim(skb, datalen);

	src->port = ntohs(uh->source);

	g = get_target(t, ntohs(uh->dest));
	if (!g)
		goto skip2;

	DBG("target found, src "MIPF" -> dst "MIPF"\n", MIPP(g->target.src_addr), MIPP(g->target.dst_addr));
	DBG("target decrypt hmac and cipher are %s and %s", g->decrypt.hmac->name,
			g->decrypt.cipher->name);

	if (!g->target.stun)
		goto not_stun;
	if (datalen < 28)
		goto not_stun;
	if ((datalen & 0x3))
		goto not_stun;
	u32 = (void *) skb->data;
	if (u32[1] != htonl(0x2112A442UL)) /* magic cookie */
		goto not_stun;
	if ((u32[0] & htonl(0xb0000003UL))) /* zero bits required by rfc */
		goto not_stun;
	u32 = (void *) &skb->data[datalen - 8];
	if (u32[0] != htonl(0x80280004UL)) /* required fingerprint attribute */
		goto not_stun;

	/* probably stun, pass to application */
	goto skip1;

not_stun:
	if (g->target.src_mismatch == MSM_IGNORE)
		goto src_check_ok;
	if (!memcmp(&g->target.expected_src, src, sizeof(*src)))
		goto src_check_ok;
	if (g->target.src_mismatch == MSM_PROPAGATE)
		goto skip1;
	/* MSM_DROP */
	err = -1;
	goto out;

src_check_ok:
	if (g->target.dtls && is_dtls(skb))
		goto skip1;
	parse_rtp(&rtp, skb);
	if (!rtp.ok) {
		if (g->target.rtp_only)
			goto skip1;
		goto not_rtp;
	}
	if (g->target.rtcp_mux && is_muxed_rtcp(&rtp))
		goto skip1;
	pkt_idx = packet_index(&g->decrypt, &g->target.decrypt, rtp.header);
	if (srtp_auth_validate(&g->decrypt, &g->target.decrypt, &rtp, pkt_idx))
		goto skip_error;
	if (srtp_decrypt(&g->decrypt, &g->target.decrypt, &rtp, pkt_idx))
		goto skip_error;

	skb_trim(skb, rtp.header_len + rtp.payload_len);

	DBG("packet payload decrypted as %02x%02x%02x%02x%02x%02x%02x%02x%02x%02x%02x%02x%02x%02x%02x%02x%02x%02x%02x%02x...\n",
			rtp.payload[0], rtp.payload[1], rtp.payload[2], rtp.payload[3],
			rtp.payload[4], rtp.payload[5], rtp.payload[6], rtp.payload[7],
			rtp.payload[8], rtp.payload[9], rtp.payload[10], rtp.payload[11],
			rtp.payload[12], rtp.payload[13], rtp.payload[14], rtp.payload[15],
			rtp.payload[16], rtp.payload[17], rtp.payload[18], rtp.payload[19]);

not_rtp:
	if (g->target.mirror_addr.family) {
		DBG("sending mirror packet to dst "MIPF"\n", MIPP(g->target.mirror_addr));
		skb2 = skb_copy(skb, GFP_ATOMIC);
		err = send_proxy_packet(skb2, &g->target.src_addr, &g->target.mirror_addr, g->target.tos);
		if (err) {
			spin_lock_irqsave(&g->stats_lock, flags);
			g->stats.errors++;
			spin_unlock_irqrestore(&g->stats_lock, flags);
		}
	}

	if (rtp.ok) {
		srtp_encrypt(&g->encrypt, &g->target.encrypt, &rtp, pkt_idx);
		skb_put(skb, g->target.encrypt.mki_len + g->target.encrypt.auth_tag_len);
		srtp_authenticate(&g->encrypt, &g->target.encrypt, &rtp, pkt_idx);
	}

	err = send_proxy_packet(skb, &g->target.src_addr, &g->target.dst_addr, g->target.tos);

out:
	spin_lock_irqsave(&g->stats_lock, flags);
<<<<<<< HEAD
=======

>>>>>>> 6d33ef76
	if (err)
		g->stats.errors++;
	else {
		g->stats.packets++;
		g->stats.bytes += skb->len;

#if (RE_HAS_MEASUREDELAY)
		getnstimeofday(&endtime);

		re_timespec_subtract(&delay,&endtime, starttime);

		if (g->stats.packets==1) {
			g->stats.delay_min=delay;
			g->stats.delay_avg=delay;
			g->stats.delay_max=delay;
		} else {
			if (re_timespec_cmp(&g->stats.delay_min,&delay)>0) {
				g->stats.delay_min = delay;
			}
			if (re_timespec_cmp(&g->stats.delay_max,&delay)<0) {
				g->stats.delay_max = delay;
			}

			re_timespec_multiply(&g->stats.delay_avg,&g->stats.delay_avg,g->stats.packets-1);
			re_timespec_add(&g->stats.delay_avg,&g->stats.delay_avg,&delay);
			re_timespec_devide(&g->stats.delay_avg,&g->stats.delay_avg,g->stats.packets);
		}
#endif
	}
	spin_unlock_irqrestore(&g->stats_lock, flags);

	target_push(g);
	table_push(t);

	return NF_DROP;

skip_error:
	spin_lock_irqsave(&g->stats_lock, flags);
	g->stats.errors++;
	spin_unlock_irqrestore(&g->stats_lock, flags);
skip1:
	target_push(g);
skip2:
	kfree_skb(skb);
	table_push(t);
	return XT_CONTINUE;
}






#if LINUX_VERSION_CODE < KERNEL_VERSION(2,6,35)
static unsigned int rtpengine4(struct sk_buff *oskb, const struct xt_target_param *par) {
#else
static unsigned int rtpengine4(struct sk_buff *oskb, const struct xt_action_param *par) {
#endif
	const struct xt_rtpengine_info *pinfo = par->targinfo;
	struct sk_buff *skb;
	struct iphdr *ih;
	struct rtpengine_table *t;
	struct re_address src;
<<<<<<< HEAD
=======

#if (RE_HAS_MEASUREDELAY)
	struct timespec starttime;
	getnstimeofday(&starttime);
#endif
>>>>>>> 6d33ef76

	t = get_table(pinfo->id);
	if (!t)
		goto skip;

	skb = skb_copy_expand(oskb, MAX_HEADER, MAX_SKB_TAIL_ROOM, GFP_ATOMIC);
	if (!skb)
		goto skip3;

	skb_reset_network_header(skb);
	ih = ip_hdr(skb);
	skb_pull(skb, (ih->ihl << 2));
	if (ih->protocol != IPPROTO_UDP)
		goto skip2;

	memset(&src, 0, sizeof(src));
	src.family = AF_INET;
	src.u.ipv4 = ih->saddr;
<<<<<<< HEAD

	return rtpengine46(skb, t, &src);

=======
#if (RE_HAS_MEASUREDELAY)
	return rtpengine46(skb, t, &src, &starttime);
#else
	return rtpengine46(skb, t, &src);
#endif
>>>>>>> 6d33ef76
skip2:
	kfree_skb(skb);
skip3:
	table_push(t);
skip:
	return XT_CONTINUE;
}




#if LINUX_VERSION_CODE < KERNEL_VERSION(2,6,35)
static unsigned int rtpengine6(struct sk_buff *oskb, const struct xt_target_param *par) {
#else
static unsigned int rtpengine6(struct sk_buff *oskb, const struct xt_action_param *par) {
#endif
	const struct xt_rtpengine_info *pinfo = par->targinfo;
	struct sk_buff *skb;
	struct ipv6hdr *ih;
	struct rtpengine_table *t;
	struct re_address src;
<<<<<<< HEAD
=======

#if (RE_HAS_MEASUREDELAY)
	struct timespec starttime;
	getnstimeofday(&starttime);
#endif
>>>>>>> 6d33ef76

	t = get_table(pinfo->id);
	if (!t)
		goto skip;

	skb = skb_copy_expand(oskb, MAX_HEADER, MAX_SKB_TAIL_ROOM, GFP_ATOMIC);
	if (!skb)
		goto skip3;

	skb_reset_network_header(skb);
	ih = ipv6_hdr(skb);
	skb_pull(skb, sizeof(*ih));
	if (ih->nexthdr != IPPROTO_UDP)
		goto skip2;

	memset(&src, 0, sizeof(src));
	src.family = AF_INET6;
	memcpy(&src.u.ipv6, &ih->saddr, sizeof(src.u.ipv6));
<<<<<<< HEAD

	return rtpengine46(skb, t, &src);
=======
#if (RE_HAS_MEASUREDELAY)
	return rtpengine46(skb, t, &src, &starttime);
#else
	return rtpengine46(skb, t, &src);
#endif
>>>>>>> 6d33ef76

skip2:
	kfree_skb(skb);
skip3:
	table_push(t);
skip:
	return XT_CONTINUE;
}





#if LINUX_VERSION_CODE < KERNEL_VERSION(2,6,35)
#define CHECK_ERR false
#define CHECK_SCC true
static bool check(const struct xt_tgchk_param *par) {
#else
#define CHECK_ERR -EINVAL
#define CHECK_SCC 0
static int check(const struct xt_tgchk_param *par) {
#endif
	const struct xt_rtpengine_info *pinfo = par->targinfo;

	if (!my_proc_root) {
		printk(KERN_WARNING "xt_RTPENGINE check() without proc_root\n");
		return CHECK_ERR;
	}
	if (pinfo->id >= MAX_ID) {
		printk(KERN_WARNING "xt_RTPENGINE ID too high (%u >= %u)\n", pinfo->id, MAX_ID);
		return CHECK_ERR;
	}

	return CHECK_SCC;
}




static struct xt_target xt_rtpengine_regs[] = {
	{
		.name		= "RTPENGINE",
		.family		= NFPROTO_IPV4,
		.target		= rtpengine4,
		.targetsize	= sizeof(struct xt_rtpengine_info),
		.table		= "filter",
		.hooks		= (1 << NF_INET_LOCAL_IN),
		.checkentry	= check,
		.me		= THIS_MODULE,
	},
	{
		.name		= "RTPENGINE",
		.family		= NFPROTO_IPV6,
		.target		= rtpengine6,
		.targetsize	= sizeof(struct xt_rtpengine_info),
		.table		= "filter",
		.hooks		= (1 << NF_INET_LOCAL_IN),
		.checkentry	= check,
		.me		= THIS_MODULE,
	},
};

static int __init init(void) {
	int ret;
	const char *err;

	printk(KERN_NOTICE "Registering xt_RTPENGINE module - version %s\n", RTPENGINE_VERSION);

	rwlock_init(&table_lock);

	ret = -ENOMEM;
	err = "could not register /proc/ entries";
	my_proc_root = proc_mkdir("rtpengine", NULL);
	if (!my_proc_root)
		goto fail;
	/* my_proc_root->owner = THIS_MODULE; */

	proc_control = proc_create("control", S_IFREG | S_IWUSR | S_IWGRP, my_proc_root,
			&proc_main_control_ops);
	if (!proc_control)
		goto fail;

	proc_list = proc_create("list", S_IFREG | S_IRUGO, my_proc_root, &proc_main_list_ops);
	if (!proc_list)
		goto fail;

	err = "could not register xtables target";
	ret = xt_register_targets(xt_rtpengine_regs, ARRAY_SIZE(xt_rtpengine_regs));
	if (ret)
		goto fail;

	return 0;

fail:
	clear_proc(&proc_control);
	clear_proc(&proc_list);
	clear_proc(&my_proc_root);

	printk(KERN_ERR "Failed to load xt_RTPENGINE module: %s\n", err);

	return ret;
}

static void __exit fini(void) {
	printk(KERN_NOTICE "Unregistering xt_RTPENGINE module\n");
	xt_unregister_targets(xt_rtpengine_regs, ARRAY_SIZE(xt_rtpengine_regs));

	clear_proc(&proc_control);
	clear_proc(&proc_list);
	clear_proc(&my_proc_root);
}

module_init(init);
module_exit(fini);<|MERGE_RESOLUTION|>--- conflicted
+++ resolved
@@ -1794,10 +1794,7 @@
 
 
 static int send_proxy_packet(struct sk_buff *skb, struct re_address *src, struct re_address *dst, unsigned char tos) {
-<<<<<<< HEAD
-=======
-
->>>>>>> 6d33ef76
+
 	if (src->family != dst->family)
 		goto drop;
 
@@ -2111,9 +2108,6 @@
 	return 1;
 }
 
-<<<<<<< HEAD
-static unsigned int rtpengine46(struct sk_buff *skb, struct rtpengine_table *t, struct re_address *src) {
-=======
 static void re_timespec_subtract (struct timespec *result, const struct timespec *a, const struct timespec *b) {
 	long long nanoseconds=0;
 	nanoseconds = ((long)a->tv_sec - (long long)b->tv_sec) * (long long)1000000000 + ((long long)a->tv_nsec - (long long)b->tv_nsec);
@@ -2156,7 +2150,6 @@
 #else
 	static unsigned int rtpengine46(struct sk_buff *skb, struct rtpengine_table *t, struct re_address *src) {
 #endif
->>>>>>> 6d33ef76
 	struct udphdr *uh;
 	struct rtpengine_target *g;
 	struct sk_buff *skb2;
@@ -2269,10 +2262,7 @@
 
 out:
 	spin_lock_irqsave(&g->stats_lock, flags);
-<<<<<<< HEAD
-=======
-
->>>>>>> 6d33ef76
+
 	if (err)
 		g->stats.errors++;
 	else {
@@ -2336,14 +2326,11 @@
 	struct iphdr *ih;
 	struct rtpengine_table *t;
 	struct re_address src;
-<<<<<<< HEAD
-=======
 
 #if (RE_HAS_MEASUREDELAY)
 	struct timespec starttime;
 	getnstimeofday(&starttime);
 #endif
->>>>>>> 6d33ef76
 
 	t = get_table(pinfo->id);
 	if (!t)
@@ -2362,17 +2349,13 @@
 	memset(&src, 0, sizeof(src));
 	src.family = AF_INET;
 	src.u.ipv4 = ih->saddr;
-<<<<<<< HEAD
-
-	return rtpengine46(skb, t, &src);
-
-=======
+
 #if (RE_HAS_MEASUREDELAY)
 	return rtpengine46(skb, t, &src, &starttime);
 #else
 	return rtpengine46(skb, t, &src);
 #endif
->>>>>>> 6d33ef76
+
 skip2:
 	kfree_skb(skb);
 skip3:
@@ -2394,14 +2377,11 @@
 	struct ipv6hdr *ih;
 	struct rtpengine_table *t;
 	struct re_address src;
-<<<<<<< HEAD
-=======
 
 #if (RE_HAS_MEASUREDELAY)
 	struct timespec starttime;
 	getnstimeofday(&starttime);
 #endif
->>>>>>> 6d33ef76
 
 	t = get_table(pinfo->id);
 	if (!t)
@@ -2420,16 +2400,12 @@
 	memset(&src, 0, sizeof(src));
 	src.family = AF_INET6;
 	memcpy(&src.u.ipv6, &ih->saddr, sizeof(src.u.ipv6));
-<<<<<<< HEAD
-
-	return rtpengine46(skb, t, &src);
-=======
+
 #if (RE_HAS_MEASUREDELAY)
 	return rtpengine46(skb, t, &src, &starttime);
 #else
 	return rtpengine46(skb, t, &src);
 #endif
->>>>>>> 6d33ef76
 
 skip2:
 	kfree_skb(skb);
